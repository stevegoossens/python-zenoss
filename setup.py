--- conflicted
+++ resolved
@@ -4,21 +4,12 @@
 
 setup(name='zenoss-fork',
 
-<<<<<<< HEAD
-version='0.6.3',
-    description='Module to work with the Zenoss JSON API.',
-    author="Seth Miller",
-    author_email='seth@sethmiller.me',
-    url='https://github.com/iamseth/python-zenoss',
-=======
 version='0.7.4',
     description='Module to work with the Zenoss JSON API (Fork)',
     author="Steve Goossens",
     author_email='steve.goossens@bbc.co.uk',
     url='https://github.com/stevegoossens/python-zenoss',
->>>>>>> fbd13500
     py_modules=['zenoss',],
     keywords = ['zenoss', 'api', 'json', 'rest'],
-    test_suite='tests',
-    data_files = [('', ['LICENSE.txt']),('', ['README.md']),('examples', ['list_devices.py']),]
+    test_suite='tests'
 )