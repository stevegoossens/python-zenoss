'''Python module to work with the Zenoss JSON API

[modification] Steve Goossens:
* added authentication by client cert
* changed __init__ constructor to allow auth by username/password or cert
* changed get_events method parameters to match query method
* changed get_events method to call API iteratively to get events in batches
  if there is a server-imposed query limit
* added EventState enumeration
* added EventSeverity enumeration
'''

import ast
import re
import json
import logging
import requests

log = logging.getLogger(__name__)  # pylint: disable=C0103
requests.packages.urllib3.disable_warnings()

ROUTERS = {'MessagingRouter': 'messaging',
           'EventsRouter': 'evconsole',
           'EventClassesRouter': 'Events/evclasses',
           'ProcessRouter': 'process',
           'ServiceRouter': 'service',
           'DeviceRouter': 'device',
           'ManufacturersRouter': 'manufacturers',
           'NetworkRouter': 'network',
           'PropertiesRouter': 'properties',
           'TemplateRouter': 'template',
           'DetailNavRouter': 'detailnav',
           'ReportRouter': 'report',
           'MibRouter': 'mib',
           'TriggersRouter': 'triggers',
           'ZenPackRouter': 'zenpack'}


class ZenossException(Exception):
    '''Custom exception for Zenoss
    '''
    pass


class EventState:
    """
    eventState:
    0 = new
    1 = acknowledged
    2 = suppressed
    3 = closed
    4 = cleared
    5 = dropped
    6 = aged
    """
    new, acknowledged, suppressed, closed, cleared, dropped, aged = range(7)


class EventSeverity:
    """
    0 = clear
    1 = debug
    2 = info
    3 = warning
    4 = error
    5 = critical
    """
    clear, debug, info, warning, error, critical = range(6)


class ProductionState:
    production = 1000
    pre_production = 500
    test = 400
    maintenance = 300
    decommissioned = -1


class Zenoss(object):
    '''A class that represents a connection to a Zenoss server
    '''
    def __init__(self,
                 host=None,
                 username=None,
                 password=None,
                 cert=None,
                 ssl_verify=True
                 ):

        self.__host = host
        self.__session = requests.Session()
        # auth by username/password or client cert
        if username and password:
            self.__session.auth = (username, password)
        elif cert:
            self.__session.cert = cert
        else:
            self.__session.auth = None
        # host SSL verification enable/disabled
        self.__session.verify = ssl_verify
        # reset count
        self.__req_count = 0

    def __router_request(self, router, method, data=None, uri=None):
        '''Internal method to make calls to the Zenoss request router
        '''
        if router not in ROUTERS:
            raise ZenossException('Router "' + router + '" not available.')

        req_data = json.dumps([dict(
            action=router,
            method=method,
            data=data,
            type='rpc',
            tid=self.__req_count)])
        log.debug('Making request to router %s with method %s', router, method)
        if not uri:
            uri = '%s/zport/dmd/%s_router' % (self.__host, ROUTERS[router])
        headers = {'Content-type': 'application/json; charset=utf-8'}
        response = self.__session.post(uri, data=req_data, headers=headers)
        self.__req_count += 1

        # The API returns a 200 response code even whe auth is bad.
        # With bad auth, the login page is displayed. Here I search for
        # an element on the login form to determine if auth failed.
<<<<<<< HEAD
        if re.search('name="__ac_name"', response.content.decode("utf-8")):
            log.error('Request failed. Bad username/password.')
            raise ZenossException('Request failed. Bad username/password.')
        if response.status_code == 200:
            return json.loads(response.content.decode("utf-8"))['result']
        else:
            raise ZenossException("Unable to complete request:\n%s\nHTTP Status: %s" % (
                req_data,
                response.status_code,
            ))

    def get_rrd_values(self, device, dsnames, start=None, end=None, function='LAST'): # pylint: disable=R0913
        '''Method to abstract the details of making a request to the getRRDValue method for a device
=======

        returned = response.content.decode("utf-8")

        if re.search('name="__ac_name"', returned):
            log.error('Request failed. Bad username/password.')
            raise ZenossException('Request failed. Bad username/password.')

        log.debug('zenoss returned: %s', returned)
        try:
            return json.loads(returned)['result']
        except ValueError as err:
            log.error("failed to decode json: %s", returned)
            return returned

    def get_rrd_values(self,
                       device,
                       dsnames,
                       start=None,
                       end=None,
                       function='LAST'
                       ):
        '''Method to abstract the details of making a request
        to the getRRDValue method for a device
>>>>>>> fbd13500
        '''

        if function not in ['MINIMUM', 'AVERAGE', 'MAXIMUM', 'LAST']:
            raise ZenossException(
                'Invalid RRD function {0} given.'.format(function)
            )

        if len(dsnames) == 1:
            # Appending a junk value to dsnames because
            # if only one value is provided Zenoss fails to return a value.
            dsnames.append('junk')

        url = '{0}/{1}/getRRDValues'.format(self.__host,
                                            self.device_uid(device))
        params = {'dsnames': dsnames,
                  'start': start,
                  'end': end,
                  'function': function
                  }
        return ast.literal_eval(self.__session.get(url, params=params).content)

    def get_devices(self, device_class='/zport/dmd/Devices', limit=None):
        '''Get a list of all devices.

        '''
        log.info('Getting all devices')
        return self.__router_request('DeviceRouter',
                                     'getDevices',
                                     data=[{
                                         'uid': device_class,
                                         'params': {},
                                         'limit': limit
                                     }])

    def get_components(self, device_name, **kwargs):
        '''Get components for a device given the name
        '''
        uid = self.device_uid(device_name)
        return self.get_components_by_uid(uid=uid, **kwargs)

    def get_components_by_uid(self, uid=None, meta_type=None, keys=None,
                              start=0, limit=50, page=0,
                              sort='name', dir='ASC', name=None):
        '''Get components for a device given the uid
        '''
        data = dict(uid=uid, meta_type=meta_type, keys=keys, start=start,
                    limit=limit, page=page, sort=sort, dir=dir, name=name)
        return self.__router_request('DeviceRouter', 'getComponents', [data])

    def find_device(self, device_name):
        '''Find a device by name.

        '''
        log.info('Finding device %s', device_name)
        all_devices = self.get_devices()

        for device in all_devices['devices']:
            if device_name in [device['name'], device['ipAddressString']]:
                device['hash'] = all_devices['hash']
                return device


    def device_uid(self, device):
        '''Helper method to retrieve the device UID for a given device name
        '''
        return self.find_device(device)['uid']

    def create_device(self,
                      device_name,
                      device_class,
                      model=False,
                      collector='localhost',
                      monitorIp=False,
                      **kwargs):

        out = []
        out.append(
            self.add_device(device_name,
                            device_class,
                            **kwargs
                            )
        )

        if monitorIp:
            out.append(
                self.reset_ip(device_name, ip_address=monitorIp)
            )
        if model:
            out.append(
                self.remodel_device(device_name)
            )

        return out

    def add_device(self,
                   device_name,
                   device_class,
                   model=False,
                   collector='localhost',
                   **kwargs):
        '''Add a device.

        https://www.zenoss.com/sites/default/files/zenoss-doc/3621/Zenoss_JSON_API_r5.2.0/Products.Zuul.routers.device.DeviceRouter-class.html#addDevice
        '''

        log.info('Adding %s', device_name)
        args = dict(deviceName=device_name,
                    deviceClass=device_class,
                    model=model,
                    collector=collector,
                    )
        args.update(kwargs)

        return self.__router_request('DeviceRouter', 'addDevice', [args])

    def remove_device(self, device_name):
        '''Remove a device.

        '''
        log.info('Removing %s', device_name)
        device = self.find_device(device_name)
        data = dict(uids=[device['uid']],
                    hashcheck=device['hash'],
                    action='delete')
        return self.__router_request('DeviceRouter', 'removeDevices', [data])

    def move_device(self, device_name, organizer):
        '''Move the device the organizer specified.

        '''
        log.info('Moving %s to %s', device_name, organizer)
        device = self.find_device(device_name)
        data = dict(uids=[device['uid']],
                    hashcheck=device['hash'],
                    target=organizer)
        return self.__router_request('DeviceRouter', 'moveDevices', [data])

    def set_prod_state(self, device_name, prod_state):
        '''Set the production state of a device.

        '''
        log.info('Setting prodState on %s to %s', device_name, prod_state)
        device = self.find_device(device_name)
        data = dict(uids=[device['uid']],
                    prodState=prod_state,
                    hashcheck=device['hash'])
        return self.__router_request('DeviceRouter',
                                     'setProductionState',
                                     [data])

    def set_maintenance(self, device_name):
        '''Helper method to set prodState for device so that it does not alert.

        '''
        return self.set_prod_state(device_name, 300)

    def set_production(self, device_name):
        '''Helper method to set prodState for device
        so that it is back in production and alerting.

        '''
        return self.set_prod_state(device_name, 1000)

    def set_product_info(self,
                         device_name,
                         hw_manufacturer,
                         hw_product_name,
                         os_manufacturer,
                         os_product_name):
        '''Set ProductInfo on a device.

        '''
        log.info('Setting ProductInfo on %s', device_name)
        device = self.find_device(device_name)
        data = dict(uid=device['uid'],
                    hwManufacturer=hw_manufacturer,
                    hwProductName=hw_product_name,
                    osManufacturer=os_manufacturer,
                    osProductName=os_product_name)
        return self.__router_request('DeviceRouter', 'setProductInfo', [data])

    def set_rhel_release(self, device_name, release):
        '''Sets the proper release of RedHat Enterprise Linux.'''
        if type(release) is not float:
            log.error("RHEL release must be a float")
            return {u'success': False}
        log.info('Setting RHEL release on %s to %s', device_name, release)
        device = self.find_device(device_name)
        return self.set_product_info(device_name,
                                     device['hwManufacturer']['name'],
                                     device['hwModel']['name'],
                                     'RedHat',
                                     'RHEL {}'.format(release)
                                     )

    def set_device_info(self, device_name, data):
        '''Set attributes on a device or device organizer.
            This method accepts any keyword argument
            for the property that you wish to set.

        '''
        data['uid'] = self.find_device(device_name)['uid']
        return self.__router_request('DeviceRouter', 'setInfo', [data])

    def remodel_device(self, device_name):
        '''Submit a job to have a device remodeled.

        '''
        return self.__router_request(
            'DeviceRouter',
            'remodel',
            [dict(uid=self.find_device(device_name)['uid'])]
        )

    def set_collector(self, device_name, collector):
        '''Set collector for device.

        '''
        device = self.find_device(device_name)
        data = dict(uids=[device['uid']],
                    hashcheck=device['hash'],
                    collector=collector)
        return self.__router_request('DeviceRouter', 'setCollector', [data])

    def rename_device(self, device_name, new_name):
        '''Rename a device.

        '''
        data = dict(uid=self.find_device(device_name)['uid'], newId=new_name)
        return self.__router_request('DeviceRouter', 'renameDevice', [data])

    def reset_ip(self, device_name, ip_address=''):
        '''Reset IP address(es) of device
        to the results of a DNS lookup or a manually set address.

        '''
        device = self.find_device(device_name)
        data = dict(uids=[device['uid']],
                    hashcheck=device['hash'],
                    ip=ip_address)
        return self.__router_request('DeviceRouter', 'resetIp', [data])

<<<<<<< HEAD
    def get_events(self, device=None, limit=100, component=None,
                   severity=None, event_class=None, start=0,
                   event_state=None, sort='severity', direction='DESC'):
        '''Find current events.
             Returns a list of dicts containing event details. By default
             they are sorted in descending order of severity.  By default,
             severity {5, 4, 3, 2} and state {0, 1} are the only events that
             will appear.

        '''
        if severity is None:
            severity = [5, 4, 3, 2]
        if event_state is None:
            event_state = [0, 1]
        data = dict(start=start, limit=limit, dir=direction, sort=sort)
        data['params'] = dict(severity=severity, eventState=event_state)
        if device is not None:
            data['params']['device'] = device
        if component is not None:
            data['params']['component'] = component
        if event_class is not None:
            data['params']['eventClass'] = event_class
        log.info('Getting events for %s', data)
        return self.__router_request(
            'EventsRouter', 'query', [data])['events']
=======
    def get_events(self,
                   limit=0,
                   start=0,
                   sort='lastTime',
                   dir='DESC',
                   params={},
                   archive=False,
                   uid=None,
                   detailFormat=False):
        """ Use EventsRouter action (Class) and query method found
        in JSON API docs on Zenoss website:

        query(self, limit=0, start=0, sort='lastTime', dir='desc', params=None,
        archive=False, uid=None, detailFormat=False)

        Parameters:

        limit (integer) - (optional) Max index of events to retrieve (default: 0)
        start (integer) - (optional) Min index of events to retrieve (default: 0)
        sort (string) - (optional) Key on which to sort the return results (default: 'lastTime')
        dir (string) - (optional) Sort order; can be either 'ASC' or 'DESC' (default: 'DESC')
        params (dictionary) - (optional) Key-value pair of filters for this search. (default: None)
        params are the filters to the query method and can be found in the _buildFilter method.
            agent = params.get('agent'),
            component = ???
            count_range = params.get('count'),
            current_user_name = params.get('ownerid'),
            details = details,
            device = ???
            element_sub_title = params.get('component'),
            element_title = params.get('device'),
            event_class = filter(None, [params.get('eventClass')]),
            event_summary = params.get('summary'),
            fingerprint = params.get('dedupid'),
                Note that the time values can be ranges where a valid range would be
                '2012-09-07 07:57:33/2012-11-22 17:57:33'
            first_seen = params.get('firstTime') and self._timeRange(params.get('firstTime')),
            last_seen = params.get('lastTime') and self._timeRange(params.get('lastTime')),
            monitor = params.get('monitor'),
            severity = params.get('severity'),
            status = [i for i in params.get('eventState', [])],
            status_change = params.get('stateChange') and self._timeRange(params.get('stateChange')),
            Systems (string) =
            tags = params.get('tags'),
            uuid = filterEventUuids,
        archive (boolean) - (optional) True to search the event history table instead of active events (default: False)
        uid (string) - (optional) Context for the query (default: None)
        detailFormat (boolean) - (optional) True to include/retrieve event detail instead of event summary(default: False)

        Returns: dictionary
        Properties:
            events: ([dictionary]) List of objects representing events
            totalCount: (integer) Total count of events returned
            asof: (float) Current time
        """

        # prepare data by passing arguments
        data = locals().copy()
        del data["self"]

        # query Zenoss
        log.info('Getting events for %s', data)
        response = self.__router_request('EventsRouter', 'query', [data])
        # if a valid response, continue to check
        # if further queries are required to get all events
        if 'success' in response and response['success'] is True:
            result_total_count = response['totalCount']
            result_count_in_initial_response = len(response['events'])
            log.info('%s events received, %s requested, %s events available',
                     result_count_in_initial_response,
                     data['limit'],
                     result_total_count)
            # if the number of results is less than the limit requested
            # and there are more total events available
            if (
                result_count_in_initial_response < data['limit'] and
                result_total_count > result_count_in_initial_response
            ):
                # iterate through remaining results in batches
                quotient = result_total_count / result_count_in_initial_response
                for i in range(0, quotient):
                    data['start'] = (i + 1) * result_count_in_initial_response
                    data['limit'] = result_count_in_initial_response
                    # store additional query result temporarily
                    log.info('Getting events for %s', data)
                    temp_response = self.__router_request('EventsRouter',
                                                          'query',
                                                          [data])
                    # add events to initial response
                    response['events'] += temp_response['events']
                    log.info('Events received: %s (iteration %s), %s (total)',
                             len(temp_response['events']),
                             (i + 2), len(response['events']))
            return response['events']
        # response was not valid
        else:
            log.error('No success field in response or success == false. %s',
                      response['msg'])
            return None
>>>>>>> fbd13500

    def get_event_detail(self, event_id):
        '''Find specific event details

        '''
        data = dict(evid=event_id)
        return self.__router_request('EventsRouter', 'detail', [data])

    def write_log(self, event_id, message):
        '''Write a message to the event's log

        '''
        data = dict(evid=event_id, message=message)
        return self.__router_request('EventsRouter', 'write_log', [data])

    def change_event_state(self, event_id, state):
        '''Change the state of an event.

        '''
        log.info('Changing eventState on %s to %s', event_id, state)
        return self.__router_request('EventsRouter',
                                     state,
                                     [{'evids': [event_id]}])

    def ack_event(self, event_id):
        '''Helper method to set the event state to acknowledged.

        '''
        return self.change_event_state(event_id, 'acknowledge')

    def close_event(self, event_id):
        '''Helper method to set the event state to closed.

        '''
        return self.change_event_state(event_id, 'close')

    def create_event_on_device(self, device_name, severity, summary,
                               component='', evclasskey='', evclass=''):
        '''Manually create a new event for the device specified.

        '''
        log.info('Creating new event for %s with severity %s',
                 device_name,
                 severity)
        if severity not in ('Critical',
                            'Error',
                            'Warning',
                            'Info',
                            'Debug',
                            'Clear'):
            raise Exception('Severity %s is not valid.' % severity)
<<<<<<< HEAD
        data = dict(device=device_name, summary=summary, severity=severity,
                    component=component, evclasskey=evclasskey, evclass=evclass)
=======

        data = dict(device=device_name,
                    summary=summary,
                    severity=severity,
                    component='',
                    evclasskey='',
                    evclass='')
>>>>>>> fbd13500
        return self.__router_request('EventsRouter', 'add_event', [data])

    def get_load_average(self, device):
        '''Returns the current 1, 5 and 15 minute load averages for a device.
        '''
        dsnames = ('laLoadInt1_laLoadInt1',
                   'laLoadInt5_laLoadInt5',
                   'laLoadInt15_laLoadInt15')
        result = self.get_rrd_values(device=device, dsnames=dsnames)

        def normalize_load(load):
            '''Convert raw RRD load average to something reasonable
            so that it matches output from /proc/loadavg
            '''
            return round(float(load) / 100.0, 2)
        return [normalize_load(l) for l in result.values()]

    def add_device_class(self, name, description="", path=""):
        '''
        create a new device class in zenoss
        zen.add_device_class("Arista", path="/Network")
        :param name: name of new device class
        :type name: string
        :param description: description of new device class
        :type description: string
        :return: dict showing the status of the command
        :rtype: dict
        usage::
            >>> zen.add_device_class("Testing", path="/HTTP")
            {u'msg': u'Device Class Added',
            u'nodeConfig': {
                u'children': [],
                u'hasNoGlobalRoles': False,
                u'hidden': False,
                u'iconCls': u'tree-severity-icon-small-clear',
                u'id': u'.zport.dmd.Devices.HTTP.Testing',
                u'leaf': False,
                u'path': u'Devices/HTTP/Testing',
                u'text': {u'count': 0, u'description': u'devices', u'text': u'Testing'},
                u'uid': u'/zport/dmd/Devices/HTTP/Testing',
                u'uuid': u'...',
                u'zPythonClass': u''},
            u'success': True}
        '''
        base_org = "/zport/dmd/Devices%s" % path
        data = dict(contextUid=base_org, id=name, description=description, type="organizer")
        return self.__router_request('DeviceRouter', 'addDeviceClassNode', [data])

    def add_event_class(self, name, description="", path=""):
        '''
        create a new event class

        :param name: the endpoint name of the event class
        :type name: string
        :param description: description the new event class
        :type description: string
        :param path: path to where to put new event class
        :type path: string
        :return: zenoss success dict, with nodeConfig key showing the new event class details
        :rtype: dict

        usage::
            >>> zen.add_event_class("Test", path="/Net", description="Testing")
            {u'nodeConfig': {u'children': [],
                 u'count': 0,
                 u'hidden': False,
                 u'iconCls': u'tree-severity-icon-small-clear',
                 u'id': u'.zport.dmd.Events.Net.Testing',
                 u'leaf': True,
                 u'path': u'Events/Net/Test',
                 u'text': {u'count': 0,
                 u'description': u'Testing',
                 u'hasTransform': False,
                 u'text': u'Testing'},
                 u'uid': u'/zport/dmd/Events/Net/Testing',
                 u'uuid': u'...'},
             u'success': True}
        '''
        base_org = "/zport/dmd/Events%s" % path
        data = dict(contextUid=base_org, id=name, description=description, type="organizer")
        return self.__router_request('EventClassesRouter', 'addNode', [data])

    def add_group(self, group, description="", path=""):
        '''
        add group

        :param group: name of group to be added
        :type group: string
        :param description: description for the group
        :type description: string
        :param path: path to the group, if group is to be placed in suborganizers
        :type path: string
        :return: zenoss success dict
        :rtype: dict

        usage::
            >>> zen.add_group("MyGroup")
            {u'nodeConfig': {u'children': [],
                u'hasNoGlobalRoles': False,
                u'hidden': False,
                u'iconCls': u'tree-severity-icon-small-clear',
                u'id': u'.zport.dmd.Groups.MyGroup',
                u'leaf': False,
                u'path': u'Groups/MyGroup',
                u'text': {u'count': 0, u'description': u'devices', u'text': u'MyGroup'},
                u'uid': u'/zport/dmd/Groups/MyGroup',
                u'uuid': u'...',
                u'zPythonClass': None},
            u'success': True
        '''
        log.info('Adding Group %s', group)
        base_org = "/zport/dmd/Groups/%s" % path
        data = dict(type='organizer', contextUid=base_org, id=group, description=description)
        return self.__router_request('DeviceRouter', 'addNode', [data])

    def add_hardware_product(self, product_name, manufacturer, product_type, part_number="",
                             product_keys="", description=""):
        '''
        Add Hardware
        '''
        log.info('Adding Hardware Product %s', product_name)
        tmp = dict(prodname=product_name, uid="/zport/dmd/Manufacturers/%s" % manufacturer,
                   type=product_type, description=description, partno=part_number,
                   prodkeys=product_keys)
        data = dict(params=tmp)
        return self.__router_request('ManufacturersRouter', 'addNewProduct', [data])

    def add_location(self, location_name, path="", description="", address=""):
        '''
        Add Location

        path key word denotes the path under /Locations that should be added
        and should be formatted like this sub/sub1

        :param location_name: name of location
        :type location_name: string
        :param path: path to location organizer
        :type path: string
        :param description: description of location
        :type description: string
        :param address: address of location
        :type address: string
        :return: zenoss success dict
        :rtype: dict

        usage::
            >>> zen.add_location("Springfield", address="742 evergreen terrace")
            {u'msg': u'Location added',
             u'nodeConfig': {u'children': [],
              u'hasNoGlobalRoles': False,
              u'hidden': False,
              u'iconCls': u'tree-severity-icon-small-clear',
              u'id': u'.zport.dmd.Locations.Springfield',
              u'leaf': False,
              u'path': u'Locations/Springfield',
              u'text': {u'count': 0, u'description': u'devices', u'text': u'Springfield'},
              u'uid': u'/zport/dmd/Locations/Springfield',
              u'uuid': u'...',
              u'zPythonClass': None},
             u'success': True}
        '''
        log.info('Adding Location %s', location_name)
        base_org = "/zport/dmd/Locations%s" % path
        data = dict(type='organizer', contextUid=base_org, id=location_name, description=description,
                    address=address)
        return self.__router_request('DeviceRouter', 'addLocationNode', [data])

    def add_notification(self, name, action):
        '''
        add a new notification

        :param name: name of the notification
        :type name: string
        :param action: the notifications action
        :type action: string
        :return: zenoss success dict where the data key holds the whole notifications config details
        :rtype: dict
        usage::
            >>> zen.add_notification("Testing", "email")
            {u'data':
                {u'action': u'email',
                u'content': {...},
                  ...
                },
            u'success': True}
        '''
        data = dict(newId=name, action=action)
        return self.__router_request('TriggersRouter', 'addNotification', [data])

    def add_trigger(self, name, rules=None, users=None, enabled=True,
                    global_manage=False, global_read=False, global_write=False):
        '''
        add a new trigger

        :param name: name of new trigger
        :type name: string
        :param rule: event rule string
        :type rule: string
        :param users: list of dicts for user setting definitions
        :type rule: list
        :param enabled: is the trigger enabled
        :type enabled: boolean
        :param global_manage: is the trigger manageable by all, can it be deleted
        :type global_manage: boolean
        :param global_read: is the trigger readable by all, can it be seen
        :type gloabl_read: boolean
        :param global_write: is the trigger writable by all, can it be updated
        :type global_write: boolean
        :return: zenoss success dict
        :rtype: dict


        usage::
            >>> zen.add_trigger('TEST')
            {u'data': u'b0be2cf8-6182-4cc5-8b5c-545765869612', u'success': True}
        '''
        result = self.__router_request('TriggersRouter', 'addTrigger', [dict(newId=name)])
        if not result['success']:
            raise ZenossException("Unable to add trigger %s Reason: %s" % (name, result['msg']))
        if rules:
            update_result = self.update_trigger_rules(name, rules, users=users, enabled=enabled,
                                                      global_manage=global_manage,
                                                      global_read=global_read,
                                                      global_write=global_write)
            if not update_result['success']:
                raise ZenossException("Unable to update rules for trigger %s" % name)
        return result

    def get_locations(self, location='/zport/dmd/Locations', limit=None):
        '''
        given a location endpoint return the details of the location object

        :return: dict of dict, with locations key holding a list of dicts
        :rtype: dict
        ::
            >> zen.get_locations()
            {
                u'locations': [
                    {u'name': u'/DataCenter1'},
                ],
                u'success': True,
                u'totalCount': 1
            }
        '''
        return self.__router_request('DeviceRouter', 'getLocations',
                                     data=[{'uid': location, 'params': {}, 'limit': limit}])

    def get_groups(self, groups='/zport/dmd/Groups', limit=None):
        '''
        get details of infrastructure group
        '''
        return self.__router_request('DeviceRouter', 'getGroups',
                                     data=[{'uid': groups, 'params': {}, 'limit': limit}])

    def get_device_classes(self, path):
        '''
        given a device class path return all the sub classes

        :param path: path to device classes
        :type path: string
        :return: list of dicts where each dict describes the sub device class
        :rtype: list
        uasge::
            >>> zen.get_device_classes("/Network")
            [{
                u'hidden': False,
                u'iconCls': u'tree-severity-icon-small-clear',
                u'id': u'.zport.dmd.Devices.Network.Router',
                u'leaf': False,
                u'path': u'Devices/Network/Router',
                u'text': {u'count': 0, u'description': u'devices', u'text': u'Router'},
                u'uid': u'/zport/dmd/Devices/Network/Router'
            }]
        '''
        base_org = "/zport/dmd/Devices%s" % path
        return self.__router_request('DeviceRouter', 'asyncGetTree', [base_org])

    def get_device_class_template(self, path):
        '''
        gather the templates for a device class

        :param path: Path to the device class, the root is /Devices
        :type path: string
        :return: list of device class templates
        :rtype: list
        usage::
            >>> zen.get_device_class_template("/Network")
            [{u'id': u'/zport/dmd/Devices/rrdTemplates/Device',
            u'leaf': True,
            u'path': u'/',
            u'text': u'Device (/)',
            u'uid': u'/zport/dmd/Devices/rrdTemplates/Device'}]
        '''
        base_org = "/zport/dmd/Devices%s" % path
        return self.__router_request('DeviceRouter', 'getTemplates', [base_org])

    def get_ec_instance_details(self, name, path="", is_uid=False):
        '''
        get the details of an event class

        :param name: instance name
        :type name: string
        :param path: path to event class transform
        :type path: string
        :param is_uid: flag to check if name is uid
        :type is_uid: boolean
        :return: zenoss success dict, with data key holding all the instance details
        :rtype: dict


        usage::
            >>> zen.get_ec_instance_details("bgpBackwardTransNotification", path="/Net/BGP")
            {u'data': [{u'evaluation': u'',
                u'eventClass': u'BGP',
                u'eventClassKey': u'bgpNotification.2',
                u'example': u'snmp trap bgpNotification.2',
                u'id': u'bgpBackwardTransNotification',
                u'regex': u'',
                u'resolution': u'',
                u'rule': u'',
                u'sequence': 8,
                u'transform': u'\'\'\'\nevent transform for bgpBackwardTransition\n\'\'\'\n
                u'uid': u'/zport/dmd/Events/Net/BGP/instances/bgpBackwardTransNotification'}],
             u'success': True}
        '''
        if is_uid:
            data = dict(uid=name)
        else:
            data = dict(uid="/zport/dmd/Events%s/instances/%s" % (path, name))
        return self.__router_request('EventClassesRouter', 'getInstanceData', [data])

    def get_event_classes_instances(self, path=""):
        '''
        get all the event class instances

        :params path: limit the instances to event classes in this path
        :type path: string
        :return: zenoss success dict, with data key holding all the event classes
        :rtype: dict

        usage::
            >>> zen.get_event_classes(path="/Net/Time")
            {u'data': [{
                u'eval': u'The time provider NtpServer...',
               u'eventClassKey': u'W32Time_22',
               u'hasTransform': False,
               u'id': u'W32Time_22',
               u'uid': u'/zport/dmd/Events/Net/Time/instances/W32Time_22'}],
           u'success': True}
        '''
        base_org = "/zport/dmd/Events%s" % path
        data = dict(params={}, uid=base_org)
        return self.__router_request('EventClassesRouter', 'getInstances', [data])

    def get_ec_instance_transform(self, name, path="", is_uid=False):
        '''
        get the event transform off an event class instance

        :param name: instance name
        :type name: string
        :param path: path to event class transform
        :type path: string
        :param is_uid: flag to check if name is uid
        :type is_uid: boolean
        :return: zenoss success dict
        :rtype: dict

        usage::
            >>> zen.get_ec_instance_transform("bgpBackwardTransNotif", path="/Net/BGP")
            {
                u'data': u'\'\'\'\nevent transform for bgpBackwardTransNotif\n\'\'\'\n...',
                u'success': True
            }
        '''
        if is_uid:
            data = dict(uid=name)
        else:
            base_org = "/zport/dmd/Events%s" % path
            data = dict(uid="%s/instances/%s" % (base_org, name))
        return self.__router_request('EventClassesRouter', 'getTransform', [data])

    def get_location_details(self, name, path=""):
        '''
        given a location return all the info about said location

        :param name: location name
        :type name: string
        :param path: path to location
        :return: dict of dict where data key has all the location details
        :rtype: dict
        ::
            >>> zen.get_location_details("DataCenter1")
            {u'data': {u'address': u'742 Evergreen Terrace',
              u'description': u'',
              u'events': {u'clear': {u'acknowledged_count': 0, u'count': 0},
               u'critical': {u'acknowledged_count': 0, u'count': 1},
               u'debug': {u'acknowledged_count': 0, u'count': 0},
               u'error': {u'acknowledged_count': 1, u'count': 7},
               u'info': {u'acknowledged_count': 0, u'count': 82},
               u'warning': {u'acknowledged_count': 0, u'count': 8}},
              u'id': u'Europe',
              u'inspector_type': u'Location',
              u'meta_type': u'Location',
              u'name': u'/DataCenter1',
              u'severity': u'critical',
              u'uid': u'/zport/dmd/Locations/DataCenter1',
              u'uuid': u'...'},
             u'disabled': False,
             u'success': True}
        '''
        uid = "/zport/dmd/Locations%s/%s" % (path, name)
        return self.__router_request('DeviceRouter', 'getInfo', data=[dict(uid=uid)])

    def get_notifications(self):
        '''
        return all the notifications

        :return: dict
        :rtype: dict
        usage::
            >>> zen.get_device_classes("/Network")
            {
                'success': True,
                'data': [{
                    u'action': u'email',
                    u'content': {...},
                    ...
                }]
            }
        '''
        return self.__router_request('TriggersRouter', 'getNotifications', [{}])

    def get_triggers(self):
        '''
        gather all the triggers

        :return: zenoss success dict, where all the triggers are under the data key
        :rtype: dict

        usage::
        >>> zen.get_triggers()
        {u'data': [{
            u'enabled': True,
            u'globalManage': True,
            u'globalRead': True,
            u'globalWrite': True,
            u'name': u'RuleName',
            u'rule': {
                u'api_version': 1,
                u'source': u'(dev.production_state == 1000) and (evt.severity >= 4)',
                u'type': 1},
            u'subscriptions': [
                {
                    u'delay_seconds': 0,
                    u'repeat_seconds': 0,
                    u'send_initial_occurrence': True,
                    u'subscriber_uuid': u'...',
                    u'trigger_uuid': u'...',
                    u'uuid': u'...'},
                {
                    u'delay_seconds': 1,
                    u'repeat_seconds': 60,
                    u'send_initial_occurrence': True,
                    u'subscriber_uuid': u'...',
                    u'trigger_uuid': u'...',
                    u'uuid': u'...'}
            ],
            u'userManage': True,
            u'userRead': True,
            u'userWrite': True,
            u'users': [],
            u'uuid': u'...'}],
        u'success': True}
        '''
        return self.__router_request('TriggersRouter', 'getTriggers', [{}])

    def get_zproperties(self, uid):
        '''
        take any uid to a zenoss object and return the zproperties for the object

        :param uid: Specify the zenoss uid for object to inspect
        :type uid: string
        :return: zenoss response dict where data key holds all the properties
        :rtype: dict
        usage::
            >>> zen.get_zproperties("/zport/dmd/Devices/Network")
            {u'data': [ {
                u'category': u'Modeler Controls',
                u'description': u'Allows you to set the timeout time of the collector client in seconds',
                u'id': u'zCollectorClientTimeout',
                u'islocal': 0,
                u'label': u'Collector Client Timeout (seconds)',
                u'options': [],
                u'path': u'/',
                u'type': u'int',
                u'value': 180,
                u'valueAsString': 180},
                ...
                ]
            u'success': True,
            u'totalCount': 81
        }
        '''
        return self.__router_request('PropertiesRouter', 'getZenProperties',
                                     uri="%s%s/properties_router" % (self.__host, uid),
                                     data=[dict(uid=uid)])

    def remove_device_class(self, name, path=""):
        '''
        remove a given device class from zenoss

        :param name: name of device class to be removed
        :type name: string
        :param path: path to device class endpoint
        :type path: string
        :return: dict showing the status of the command
        :rtype: dict
        usage::
            >>> zen.remove_device_class("Switch", path="/Network")
            {u'msg': u"Deleted node '/zport/dmd/Devices/HTTP/Test'", u'success': True}
        '''
        base_org = "/zport/dmd/Devices%s" % path
        data = dict(uid="%s/%s" % (base_org, name))
        return self.__router_request('DeviceRouter', 'deleteNode', [data])

    def remove_event_class(self, name, path=""):
        '''
        remove an event class

        :param name: the endpoint name of the event class to be removed
        :type name: string
        :param path: path to where the event class is located
        :type path: string
        :return: zenoss success dict
        :rtype: dict

        usage::
            >>> zen.remove_event_class("Testing", path="/Net")
                {u'success': True}
        '''
        base_org = "/zport/dmd/Events%s" % path
        data = dict(uid="%s/%s" % (base_org, name))
        return self.__router_request('EventClassesRouter', 'deleteEventClass', [data])

    def remove_group(self, group, path=""):
        '''
        Deletes a Group organizer
        :param group: name of group to be deleted
        :type group: string
        :param path: path to organizer holding group
        :type path: string
        :return: zenoss success dict
        :rtype: dict

        usage::
            >>> zen.remove_group("MyGroup")
            {u'msg': u"Deleted node '/zport/dmd/Groups/MyGroup'", u'success': True}
        '''
        base_org = "/zport/dmd/Groups%s" % path
        log.info('Removing Group %s', group)
        data = dict(uid="%s/%s" % (base_org, group))
        return self.__router_request('DeviceRouter', 'deleteNode', [data])

    def remove_locations(self, location, path=""):
        '''
        Deletes a Location organizer

        :param location: name of the location to be remove
        :type location: string
        :param path: path to the location organizer
        :type path: string
        :return: zenoss success dict
        :rtype: dict
        usage::
            >>> zen.remove_locations("Springfield")
            {u'msg': u"Deleted node '/zport/dmd/Locations/Springfield'", u'success': True}
        '''
        base_org = "/zport/dmd/Locations%s" % path
        log.info('Removing Location %s', location)
        data = dict(uid="%s/%s" % (base_org, location))
        return self.__router_request('DeviceRouter', 'deleteNode', [data])

    def remove_trigger(self, name):
        '''
        delete a trigger

        :param name: name of trigger to be removed
        :type name: string
        usage::
            >>> zen.remove_trigger('TEST')
            {u'data': None,
            u'msg': u'Trigger removed successfully. 0 notifications were updated.',
            u'success': True}
        '''
        all_triggers = {_['name']:_ for _ in self.get_triggers()['data']}
        if name not in all_triggers:
            raise ZenossException("Unable to find trigger %s" % (name))
        uuid = all_triggers[name]['uuid']
        return self.__router_request('TriggersRouter', 'removeTrigger', [dict(uuid=uuid)])

    def set_ec_instance_details(self, name, transform, path="", is_uid=False):
        '''
        modify an event class details

        :param name: name of the event class
        :type name: string
        :param transform: transform code
        :type transform: string
        :param path: path to even class
        :type path: string
        :param is_uid: is the name provided a uid, saves on look ups
        :type is_uid: boolean
        :return: zenoss success dict
        :rtype: dict

        usage::

        '''
        if is_uid:
            data = dict(uid=name, transform=transform)
        else:
            base_org = "/zport/dmd/Events%s" % path
            data = dict(uid="%s/instances/%s" % (base_org, name))
        return self.__router_request('EventClassesRouter', 'setTransform', [data])

    def update_notifiication_sub(self, name, subscriptions, by_name=False):
        '''
        update the notification subscription

        :param name: name of the notification
        :type name: string
        :param subscription: list of uids for this notification to subscribe to
        :type subscription: list
        :param by_name: flag to send a list of trigger names, not uuids of triggers
        :type by_name: boolean
        usage::
            >>> zen.update_notification_sub('Test', ['f1f9eb4b-090b-4021-8e26-e535b29077c5'])
            {u'data': None,
             u'msg': u'Notification updated successfully.',
             u'success': True}
        '''
        all_notifications = {_['name']: _ for _ in self.get_notifications()['data']}
        if name not in all_notifications:
            raise ZenossException("Unable to find notification %s" % name)
        if by_name:
            all_triggers = {_['name']:_ for _ in self.get_triggers()['data']}
            tmp = list()
            for _ in subscriptions:
                if _ in all_triggers:
                    tmp.append(all_triggers[_]['uuid'])
                else:
                    raise ZenossException("Unable to map trigger %s to notification %s" % (
                        _,
                        name
                    ))
            subscriptions = tmp
        else:
            diff = set(subscriptions).difference(
                set([_['uuid'] for _ in self.get_triggers()['data']]))
            if diff:
                raise ZenossException("Passed trigger subscription uuid that doesn't exist %s" % diff)
        data = all_notifications[name]
        data['subscriptions'] = subscriptions
        return self.__router_request('TriggersRouter', 'updateNotification', [data])

    def update_trigger_rules(self, name, rule=None, users=None, enabled=True,
                             global_manage=False, global_read=False, global_write=False):
        '''
        modify an existing trigger

        NOTE: is the request isn't properly formatted zenoss might just accept it, and return
        success.

        :param name: name of the trigger
        :type name: string
        :param rule: event rule string
        :type rule: string
        :param users: list of dicts for user setting definitions
        :type rule: list
        :param enabled: is the trigger enabled
        :type enabled: boolean
        :param global_manage: is the trigger manageable by all, can it be deleted
        :type global_manage: boolean
        :param global_read: is the trigger readable by all, can it be seen
        :type gloabl_read: boolean
        :param global_write: is the trigger writable by all, can it be updated
        :type global_write: boolean
        :return: zenoss success dict
        :rtype: dict

        usage::
            >>> zen.update_trigger_rules("dc1_bgp", enabled=False)
            {u'data': u'', u'msg': u'Trigger updated successfully.', u'success': True}
        '''
        all_triggers = {_['name']:_ for _ in self.get_triggers()['data']}
        if name not in all_triggers:
            raise ZenossException("Unable to find trigger %s" % (name))
        if not rule:
            rule = all_triggers[name]['rule']['source']
        uuid = all_triggers[name]['uuid']
        data = dict(
            enabled=enabled,
            globalManage=global_manage,
            globalRead=global_read,
            globalWrite=global_write,
            name=name,
            uuid=uuid,
            rule=dict(source=rule)
        )
        if users:
            data['users'] = users
        return self.__router_request('TriggersRouter', 'updateTrigger', [data])<|MERGE_RESOLUTION|>--- conflicted
+++ resolved
@@ -123,8 +123,9 @@
         # The API returns a 200 response code even whe auth is bad.
         # With bad auth, the login page is displayed. Here I search for
         # an element on the login form to determine if auth failed.
-<<<<<<< HEAD
-        if re.search('name="__ac_name"', response.content.decode("utf-8")):
+        returned = response.content.decode("utf-8")
+
+        if re.search('name="__ac_name"', returned):
             log.error('Request failed. Bad username/password.')
             raise ZenossException('Request failed. Bad username/password.')
         if response.status_code == 200:
@@ -135,23 +136,6 @@
                 response.status_code,
             ))
 
-    def get_rrd_values(self, device, dsnames, start=None, end=None, function='LAST'): # pylint: disable=R0913
-        '''Method to abstract the details of making a request to the getRRDValue method for a device
-=======
-
-        returned = response.content.decode("utf-8")
-
-        if re.search('name="__ac_name"', returned):
-            log.error('Request failed. Bad username/password.')
-            raise ZenossException('Request failed. Bad username/password.')
-
-        log.debug('zenoss returned: %s', returned)
-        try:
-            return json.loads(returned)['result']
-        except ValueError as err:
-            log.error("failed to decode json: %s", returned)
-            return returned
-
     def get_rrd_values(self,
                        device,
                        dsnames,
@@ -161,7 +145,6 @@
                        ):
         '''Method to abstract the details of making a request
         to the getRRDValue method for a device
->>>>>>> fbd13500
         '''
 
         if function not in ['MINIMUM', 'AVERAGE', 'MAXIMUM', 'LAST']:
@@ -404,33 +387,6 @@
                     ip=ip_address)
         return self.__router_request('DeviceRouter', 'resetIp', [data])
 
-<<<<<<< HEAD
-    def get_events(self, device=None, limit=100, component=None,
-                   severity=None, event_class=None, start=0,
-                   event_state=None, sort='severity', direction='DESC'):
-        '''Find current events.
-             Returns a list of dicts containing event details. By default
-             they are sorted in descending order of severity.  By default,
-             severity {5, 4, 3, 2} and state {0, 1} are the only events that
-             will appear.
-
-        '''
-        if severity is None:
-            severity = [5, 4, 3, 2]
-        if event_state is None:
-            event_state = [0, 1]
-        data = dict(start=start, limit=limit, dir=direction, sort=sort)
-        data['params'] = dict(severity=severity, eventState=event_state)
-        if device is not None:
-            data['params']['device'] = device
-        if component is not None:
-            data['params']['component'] = component
-        if event_class is not None:
-            data['params']['eventClass'] = event_class
-        log.info('Getting events for %s', data)
-        return self.__router_request(
-            'EventsRouter', 'query', [data])['events']
-=======
     def get_events(self,
                    limit=0,
                    start=0,
@@ -530,7 +486,6 @@
             log.error('No success field in response or success == false. %s',
                       response['msg'])
             return None
->>>>>>> fbd13500
 
     def get_event_detail(self, event_id):
         '''Find specific event details
@@ -582,10 +537,6 @@
                             'Debug',
                             'Clear'):
             raise Exception('Severity %s is not valid.' % severity)
-<<<<<<< HEAD
-        data = dict(device=device_name, summary=summary, severity=severity,
-                    component=component, evclasskey=evclasskey, evclass=evclass)
-=======
 
         data = dict(device=device_name,
                     summary=summary,
@@ -593,7 +544,6 @@
                     component='',
                     evclasskey='',
                     evclass='')
->>>>>>> fbd13500
         return self.__router_request('EventsRouter', 'add_event', [data])
 
     def get_load_average(self, device):
